#!/usr/bin/env python

# file scripts/fedora-checksums
# 
#   Copyright 2012 Emory University Libraries
#
#   Licensed under the Apache License, Version 2.0 (the "License");
#   you may not use this file except in compliance with the License.
#   You may obtain a copy of the License at
#
#       http://www.apache.org/licenses/LICENSE-2.0
#
#   Unless required by applicable law or agreed to in writing, software
#   distributed under the License is distributed on an "AS IS" BASIS,
#   WITHOUT WARRANTIES OR CONDITIONS OF ANY KIND, either express or implied.
#   See the License for the specific language governing permissions and
#   limitations under the License.


# NOTE: more detailed documentation & usage examples are included in
# scripts/__init__.py for inclusion in sphinx docs.

import argparse
from collections import defaultdict
import csv
from eulfedora.server import Repository
from eulfedora.rdfns import model as modelns
from getpass import getpass
import os
from Queue import Queue, Empty as EmptyQueue
import signal
import sys
import threading
from time import sleep

try:
    from progressbar import ProgressBar, Bar, Percentage, ETA, SimpleProgress, Timer, \
         Widget

except ImportError:
    ProgressBar = None


class FedoraChecksums(object):

    stats = defaultdict(int)

    csv_file = None
    csv = None

    # interrupt flag to exit the main processing loop when a signal is caught
    interrupted = False

    # URI for Fedora object content model
    object_model = 'info:fedora/fedora-system:FedoraObject-3.0'


    def config_arg_parser(self):
        # configure argument parser
        
        # common args for either mode
        common_args = argparse.ArgumentParser(add_help=False)
        # fedora connection options
        repo_args = common_args.add_argument_group('Fedora repository connection options')
        repo_args.add_argument('--fedora-root', dest='fedora_root', required=True,
                               help='URL for accessing fedora, e.g. http://localhost:8080/fedora/')
        repo_args.add_argument('--fedora-user', dest='fedora_user', default=None, 
                               help='Fedora username')
        repo_args.add_argument('--fedora-password', dest='fedora_password', metavar='PASSWORD',
                               default=None, action=PasswordAction,
                               help='Password for the specified Fedora user (leave blank to be prompted)')
        # general script options
        common_args.add_argument('--quiet', '-q', default=False, action='store_true',
                                 help='Quiet mode: only output summary report')
        common_args.add_argument('--max', '-m', type=int, metavar='N',
                                 help='Stop after processing the first %(metavar)s objects')
        common_args.add_argument('--concurrency', type=int, metavar='N', default=5,
                                 help='Number of concurrent validation/repair threads to run (default: %(default)d)')
        common_args.add_argument('pids', metavar='PID', nargs='*',
                                 help='list specific pids to be checked (optional)')

        # actual main argument parser
        self.parser = argparse.ArgumentParser(description='''Validate or repair datastream
        checksums for Fedora repository content.  By default, iterates through all content
        objects that are findable via RIsearch and checks or repairs all datastreams.
        ''')

        # add subcommands for script modes
        subparsers = self.parser.add_subparsers(dest='mode', title='subcommands')
        # validate
        v_parser = subparsers.add_parser('validate',
                                         help='check for invalid and missing checksums',
                                         parents=[common_args])
        v_parser.add_argument('--csv-file', dest='csv_file', default=None,
                              help='Output results to the specified CSV file')
        v_parser.add_argument('--all-versions', '-a', dest='all_versions', action='store_true',
                              help='''Check all versions of datastreams
                              (by default, only current versions are checked)''')
        v_parser.add_argument('--missing-only', dest='missing_only', action='store_true',
                              help='''Only check for datastreams with no checksum''')
        # repair
        r_parser = subparsers.add_parser('repair',
                                         help='repair missing checksums',
                                         parents=[common_args])
        r_parser.add_argument('--checksum-type', dest='checksum_type', default='DEFAULT',
                              help='''Checksum type to use; if not specified,
                              will prompt Fedora to use the configured default checksum type''')


    def run(self):
        # bind a handler for interrupt signal
        signal.signal(signal.SIGINT, self.interrupt_handler)

        self.config_arg_parser()
        self.args = self.parser.parse_args()


        # if in validation mode and csv-file is specified, open the
        # file and write the header row
        if self.args.mode == 'validate' and self.args.csv_file:
            # TODO: error handling for file open/write failure
            self.csv_file = open(self.args.csv_file, 'wb')
            self.csv = csv.writer(self.csv_file,  quoting=csv.QUOTE_ALL)
            self.csv.writerow(['pid', 'datastream id', 'date created', 'status',
                               'mimetype', 'versioned'])
        else:
            self.csv = None

        # TODO: needs fedora error handling (e.g., bad password, hostname, etc)
        repo = Repository(self.args.fedora_root,
                          self.args.fedora_user, self.args.fedora_password)

        if self.args.pids:
            # if pids were specified on the command line, use those
            # get distinct pid list (only process each object once)
            object_pids = set(pid for pid in self.args.pids)
        else:
            # otherwise, process all find-able objects
            object_pids = list(repo.risearch.get_subjects(modelns.hasModel,
                                                          self.object_model))


        # initalize progress bar
        pid_pbar = None
        total = self.args.max or len(object_pids)
        # init progress bar if available and we're checking enough objects
        if total >= 10 and ProgressBar and os.isatty(sys.stderr.fileno()):
            widgets = [Percentage(), ' (', SimpleProgress(), ')',
                       Bar(), ETA()]
            pid_pbar = ProgressBar(widgets = widgets, maxval=total).start()

        self.todo_queue = Queue()
        self.done_queue = Queue()

        # count of # datastreams queued for processing, keyed on pid
        # (used to determine when an object is finished)
        self.queued = {}

        # determine worker and reporter to use for requested items
        if self.args.mode == 'validate':
            worker = ValidationWorker
            reporter = ValidationReporter
        elif self.args.mode == 'repair':            
            worker = RepairWorker
            reporter = RepairReporter

        # start the requested number of worker threads
        # NOTE: might not want multiple threads for just a few pids...
        for i in range(self.args.concurrency):
            v = worker(self.todo_queue, self.done_queue,
                                 self.args, self.queued, self.stats)
            v.start()

        # start a single reporter thread to pick up completed items
        vr = reporter(self.done_queue, self.args, self.stats,
                                self.queued, pid_pbar, self.csv)
        vr.start()

        # keep track of number of jobs queued per item
        for pid in object_pids:
            obj = repo.get_object(pid=pid)
            if not obj.exists:
                print "Error: %s does not exist or is inaccessible" % pid
                continue

            self.queued[obj.pid] = 0
            
            for dsid in obj.ds_list.iterkeys():
                dsobj = obj.getDatastreamObject(dsid)
                self.stats['ds'] += 1

                if self.args.mode == 'validate':
                    self.queue_validation(dsobj)
                    
                elif self.args.mode == 'repair':
                    self.queue_repair(dsobj)

            # if interrupted or at a specified max, quit
            if self.interrupted or \
                   self.args.max and len(self.queued.keys()) >= self.args.max:

                if self.interrupted:
                    # update progressbar to show queued items
                    pid_pbar.maxval = max(len(self.queued.keys()), self.stats['objects'])
                    pid_pbar.update(self.stats['objects'])
                break


        # queue.join blocks; check periodically if the need to check/sleep/interrupt
        while not self.todo_queue.empty():
            sleep(1)
        self.todo_queue.join()
        
        while not self.done_queue.empty():
            sleep(1)
        self.done_queue.join()

        if pid_pbar and not self.interrupted:
            pid_pbar.finish()

        # summarize what was done
        if self.args.mode == 'validate':
            self.validation_summary()
        elif self.args.mode == 'repair':
            self.repair_summary()

        # if a csv file was opened, close it
        if self.csv_file:
            self.csv_file.close()

    def queue_validation(self, dsobj):
        '''Add information to the ``to-do`` queue for datastreams
        versions to be validated.
        '''
        pid = dsobj.obj.pid
        if pid not in self.queued:
            self.queued[pid] = 0
            
        if self.args.all_versions:
            # check every version of this datastream
<<<<<<< HEAD
            history = dsobj.obj.api.getDatastreamHistory(dsobj.obj.pid, dsobj.id)
            for ds in history.datastreams:
                self.todo_queue.put((pid, dsobj.id, ds.createDate))
                self.queued[pid] += 1
=======
            for ds in dsobj.history().versions:
                self.check_datastream(dsobj, ds.created)
>>>>>>> e3f867f0
                self.stats['ds_versions'] += 1

        else:
            # current version only
            self.todo_queue.put((pid, dsobj.id, None))
            self.queued[pid] += 1

    def validation_summary(self):
        '''Summarize what was done when the script was run in
        **validation** mode.'''
        totals = '\nTested %(objects)d object(s), %(ds)d datastream(s)' % self.stats
        if self.args.all_versions:
            totals += ', %(ds_versions)d datastream version(s)' % self.stats
        print totals
        if not self.args.missing_only:
            print '%(invalid)d invalid checksum(s)' % self.stats
        print '%(missing)d datastream(s) with no checksum' % self.stats


    def queue_repair(self, dsobj):
        '''Add information to the ``to-do`` queue for datastream
        to be checked for repair.'''
        pid = dsobj.obj.pid
        if pid not in self.queued:
            self.queued[pid] = 0
        self.queued[pid] += 1
        self.todo_queue.put((pid, dsobj.id))

    def repair_summary(self):
        '''Summarize what was done when the script was run in
        **repair** mode.'''
        
        print '\nChecked %(objects)d object(s), updated %(ds_updated)d datastream(s)' % \
              self.stats
        if self.stats['ds_err']:
            print 'Error saving %(ds_err)d datastream(s)' % self.stats

    def interrupt_handler(self, signum, frame):
        '''Gracefully handle a SIGINT, if possible. Sets a flag so main script
        loop can exit cleanly, and restores the default SIGINT behavior,
        so that a second interrupt will stop the script.
        '''
        if signum == signal.SIGINT:
            # restore default signal handler so a second SIGINT can be used to quit
            signal.signal(signal.SIGINT, signal.SIG_DFL)
            # set interrupt flag so main loop knows to quit at a reasonable time
            self.interrupted = True
            # report if script is in the middle of an object
            print 'Script will exit after processing currently queued objects.'
            print '(Ctrl-C / Interrupt again to quit immediately)'



class DatastreamWorker(threading.Thread):
    '''Thread class with common logic for processing items in the
    ``to-do`` queue and adding results to the ``done`` queue. '''
    daemon = True

    def __init__(self, todo_queue, done_queue, options, queued, stats):
        threading.Thread.__init__(self)
        self.todo = todo_queue
        self.done = done_queue
        self.repo = Repository(options.fedora_root,
                          options.fedora_user, options.fedora_password)
        self.queued = queued
        self.stats = stats
        self.options = options

    def run(self):
        while True:
            try:
                item = self.todo.get()
                # queued item is a tuple; first element should always be pid
                pid = item[0]  
                self.done.put(self.process_queued_item(item))
                    
                self.queued[pid] -= 1
                if self.queued[pid] == 0:
                    self.stats['objects'] += 1

                self.todo.task_done()
            except EmptyQueue:
                sleep(1)

    def process_queued_item(self, *args, **kwargs):
        # processing logic goes here
        pass


class Reporter(threading.Thread):
    '''Thread class with common logic for handling items in the
    ``done`` queue and reporting where appropriate.'''
    
    daemon = True

    def __init__(self, done_queue, options, stats, queued,
                 pbar=None, csv=None):
        threading.Thread.__init__(self)
        self.done = done_queue
        self.quiet = options.quiet
        self.csv = csv
        self.pbar = pbar
        self.stats = stats
        self.queued = queued

    def run(self):
        while True:
            try:
                self.process_finished_item(self.done.get())
                
                if self.pbar:
                    # maxval/stats could get out of sync when interrupted
                    self.pbar.maxval = max(self.pbar.maxval, self.stats['objects'])
                    self.pbar.update(self.stats['objects'])

                self.done.task_done()
                
            except EmptyQueue:
                sleep(1)        

    def process_finished_item(self, *args, **kwargs):
        # result processing logic goes here
        pass
        

class ValidationResult(object):
    '''Result object for communicating validation outcome.'''

    def __init__(self, pid, dsid, date, status, mimetype, versionable):
        self.pid = pid
        self.dsid = dsid
        self.date = date
        self.status = status
        self.mimetype = mimetype
        self.versionable = versionable

    @property
    def valid(self):
        'boolean property indicating if the datastream was valid'
        return self.status == 'ok'

    def msg(self):
        'Information to be displayed for verbose output'
        return "%s/%s - %s checksum (%s)" % \
               (self.pid, self.dsid,
                self.status, self.date) 

    def csv_data(self):
        'List of data fields to be added to CSV file'
        return [self.pid, self.dsid, self.date,
                self.status, self.mimetype, self.versionable]


class ValidationWorker(DatastreamWorker):

    def process_queued_item(self, item):
        '''Validate the checksum and set status to one of ``invalid``,
        ``missing``, or ``ok``.'''
        pid, dsid, date = item

        obj = self.repo.get_object(pid)
        dsobj = obj.getDatastreamObject(dsid)
        
        if not dsobj.validate_checksum(date=date):
            status = 'invalid'

        # if the checksum in fedora is stored as DISABLED/none,
        # validate_checksum will return True - but that may not be
        # what we want, so report as missing.
        elif dsobj.checksum_type == 'DISABLED' or dsobj.checksum == 'none':
            status = 'missing'

        else:
            status = 'ok'

        return ValidationResult(pid, dsid, date or dsobj.created, status,
                                dsobj.mimetype, dsobj.versionable)


class ValidationReporter(Reporter):

    def process_finished_item(self, result):
        self.stats[result.status] += 1
        
        if not result.valid:
            if not self.quiet:
                print result.msg()
            if self.csv:
                self.csv.writerow(result.csv_data())


class RepairResult(object):
    '''Result object for communicating repair outcome.'''
    
    def __init__(self, pid, dsid, saved, error):
        self.pid = pid
        self.dsid = dsid
        self.saved = saved
        self.error = error


class RepairWorker(DatastreamWorker):

    def process_queued_item(self, item):
        '''Check for and repair a missing checksum on a single
        datastream.  If checksum type is ``DISABLED`` and checksum
        value is ``none``, update the checksum type and save the
        datastream, prompting Fedora to calculate a new checksum of
        the requested type.
        
        :param pid: object pid
        :param dsid: datastream id to be checked
        '''

        pid, dsid = item
        obj = self.repo.get_object(pid)
        dsobj = obj.getDatastreamObject(dsid)
        saved = False
        err = None

        if dsobj.checksum_type == 'DISABLED' or dsobj.checksum == 'none':
            dsobj.checksum_type = self.options.checksum_type
            
            saved = False
            err = None
        
            try:
                saved = dsobj.save('updating missing checksum')
            except Exception as e:
                err = 'Error saving %s/%s : %r' % (pid, dsid, e)

        # return result even if nothing was done, so reporter thread
        # can update status
        return RepairResult(pid, dsid, saved, err)

class RepairReporter(Reporter):
    
    def process_finished_item(self, result):
        if result.saved:
            self.stats['ds_updated'] += 1
        if result.error:
            print result.error
            self.stats['ds_err'] += 1



class PasswordAction(argparse.Action):
    '''Use :meth:`getpass.getpass` to prompt for a password for a
    command-line argument.'''
    def __call__(self, parser, namespace, value, option_string=None):
        # if a value was specified on the command-line, use that
        if value:
            setattr(namespace, self.dest, value)
        # otherwise, use getpass to prompt for a password
        else:
            setattr(namespace, self.dest, getpass())


if __name__ == '__main__':
    FedoraChecksums().run()<|MERGE_RESOLUTION|>--- conflicted
+++ resolved
@@ -238,15 +238,9 @@
             
         if self.args.all_versions:
             # check every version of this datastream
-<<<<<<< HEAD
-            history = dsobj.obj.api.getDatastreamHistory(dsobj.obj.pid, dsobj.id)
-            for ds in history.datastreams:
-                self.todo_queue.put((pid, dsobj.id, ds.createDate))
+            for ds in dsobj.history().versions:
+                self.todo_queue.put((pid, dsobj.id, ds.created))
                 self.queued[pid] += 1
-=======
-            for ds in dsobj.history().versions:
-                self.check_datastream(dsobj, ds.created)
->>>>>>> e3f867f0
                 self.stats['ds_versions'] += 1
 
         else:
