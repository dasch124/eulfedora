#!/usr/bin/env python

# file scripts/fedora-checksums
# 
#   Copyright 2012 Emory University Libraries
#
#   Licensed under the Apache License, Version 2.0 (the "License");
#   you may not use this file except in compliance with the License.
#   You may obtain a copy of the License at
#
#       http://www.apache.org/licenses/LICENSE-2.0
#
#   Unless required by applicable law or agreed to in writing, software
#   distributed under the License is distributed on an "AS IS" BASIS,
#   WITHOUT WARRANTIES OR CONDITIONS OF ANY KIND, either express or implied.
#   See the License for the specific language governing permissions and
#   limitations under the License.


# NOTE: more detailed documentation & usage examples are included in
# scripts/__init__.py for inclusion in sphinx docs.

import argparse
from collections import defaultdict
import csv
from eulfedora.server import Repository
from eulfedora.rdfns import model as modelns
from getpass import getpass
import os
from Queue import Queue, Empty as EmptyQueue
import signal
import sys
import threading
from time import sleep

try:
    from progressbar import ProgressBar, Bar, Percentage, ETA, SimpleProgress, Timer, \
         Widget

except ImportError:
    ProgressBar = None


class FedoraChecksums(object):

    stats = defaultdict(int)

    csv_file = None
    csv = None

    # interrupt flag to exit the main processing loop when a signal is caught
    interrupted = False

    # URI for Fedora object content model
    object_model = 'info:fedora/fedora-system:FedoraObject-3.0'


    def config_arg_parser(self):
        # configure argument parser
        
        # common args for either mode
        common_args = argparse.ArgumentParser(add_help=False)
        # fedora connection options
        repo_args = common_args.add_argument_group('Fedora repository connection options')
        repo_args.add_argument('--fedora-root', dest='fedora_root', required=True,
                               help='URL for accessing fedora, e.g. http://localhost:8080/fedora/')
        repo_args.add_argument('--fedora-user', dest='fedora_user', default=None, 
                               help='Fedora username')
        repo_args.add_argument('--fedora-password', dest='fedora_password', metavar='PASSWORD',
                               default=None, action=PasswordAction,
                               help='Password for the specified Fedora user (leave blank to be prompted)')
        # general script options
        common_args.add_argument('--quiet', '-q', default=False, action='store_true',
                                 help='Quiet mode: only output summary report')
        common_args.add_argument('--max', '-m', type=int, metavar='N',
                                 help='Stop after processing the first %(metavar)s objects')
        common_args.add_argument('--concurrency', type=int, metavar='N', default=5,
                                 help='Number of concurrent validation/repair threads to run (default: %(default)d)')
        common_args.add_argument('pids', metavar='PID', nargs='*',
                                 help='list specific pids to be checked (optional)')

        # actual main argument parser
        self.parser = argparse.ArgumentParser(description='''Validate or repair datastream
        checksums for Fedora repository content.  By default, iterates through all content
        objects that are findable via RIsearch and checks or repairs all datastreams.
        ''')

        # add subcommands for script modes
        subparsers = self.parser.add_subparsers(dest='mode', title='subcommands')
        # validate
        v_parser = subparsers.add_parser('validate',
                                         help='check for invalid and missing checksums',
                                         parents=[common_args])
        v_parser.add_argument('--csv-file', dest='csv_file', default=None,
                              help='Output results to the specified CSV file')
        v_parser.add_argument('--all-versions', '-a', dest='all_versions', action='store_true',
                              help='''Check all versions of datastreams
                              (by default, only current versions are checked)''')
        v_parser.add_argument('--missing-only', dest='missing_only', action='store_true',
                              help='''Only check for datastreams with no checksum''')
        # repair
        r_parser = subparsers.add_parser('repair',
                                         help='repair missing checksums',
                                         parents=[common_args])
        r_parser.add_argument('--checksum-type', dest='checksum_type', default='DEFAULT',
                              help='''Checksum type to use; if not specified,
                              will prompt Fedora to use the configured default checksum type''')

        r_parser.add_argument('--force', dest='force_ds_ids', action=CSVAction,
                              help='''A comma separated list of datastream IDs to repair even if checksum is present''')


    def run(self):
        # bind a handler for interrupt signal
        signal.signal(signal.SIGINT, self.interrupt_handler)

        self.config_arg_parser()
        self.args = self.parser.parse_args()


        # if in validation mode and csv-file is specified, open the
        # file and write the header row
        if self.args.mode == 'validate' and self.args.csv_file:
            # TODO: error handling for file open/write failure
            self.csv_file = open(self.args.csv_file, 'wb')
            self.csv = csv.writer(self.csv_file,  quoting=csv.QUOTE_ALL)
            self.csv.writerow(['pid', 'datastream id', 'date created', 'status',
                               'mimetype', 'versioned'])
        else:
            self.csv = None

        # TODO: needs fedora error handling (e.g., bad password, hostname, etc)
        repo = Repository(self.args.fedora_root,
                          self.args.fedora_user, self.args.fedora_password)

        if self.args.pids:
            # if pids were specified on the command line, use those
            # get distinct pid list (only process each object once)
            object_pids = set(pid for pid in self.args.pids)
        else:
            # otherwise, process all find-able objects
            object_pids = list(repo.risearch.get_subjects(modelns.hasModel,
                                                          self.object_model))


        # initalize progress bar
        pid_pbar = None
        total = self.args.max or len(object_pids)
        # init progress bar if available and we're checking enough objects
        if total >= 10 and ProgressBar and os.isatty(sys.stderr.fileno()):
            widgets = [Percentage(), ' (', SimpleProgress(), ')',
                       Bar(), ETA()]
            pid_pbar = ProgressBar(widgets = widgets, maxval=total).start()

        self.todo_queue = Queue()
        self.done_queue = Queue()

        # count of # datastreams queued for processing, keyed on pid
        # (used to determine when an object is finished)
        self.queued = {}

        # determine worker and reporter to use for requested items
        if self.args.mode == 'validate':
            worker = ValidationWorker
            reporter = ValidationReporter
        elif self.args.mode == 'repair':            
            worker = RepairWorker
            reporter = RepairReporter

        # start the requested number of worker threads
        # NOTE: might not want multiple threads for just a few pids...
        for i in range(self.args.concurrency):
            v = worker(self.todo_queue, self.done_queue,
                                 self.args, self.queued, self.stats)
            v.start()

        # start a single reporter thread to pick up completed items
        vr = reporter(self.done_queue, self.args, self.stats,
                                self.queued, pid_pbar, self.csv)
        vr.start()

        # keep track of number of jobs queued per item
        for pid in object_pids:
            obj = repo.get_object(pid=pid)
            if not obj.exists:
                print "Error: %s does not exist or is inaccessible" % pid
                continue

            self.queued[obj.pid] = 0
            
            for dsid in obj.ds_list.iterkeys():
                dsobj = obj.getDatastreamObject(dsid)
                self.stats['ds'] += 1

                if self.args.mode == 'validate':
                    self.queue_validation(dsobj)
                    
                elif self.args.mode == 'repair':
                    self.queue_repair(dsobj)

            # if interrupted or at a specified max, quit
            if self.interrupted or \
                   self.args.max and len(self.queued.keys()) >= self.args.max:

                if self.interrupted:
                    # update progressbar to show queued items
                    pid_pbar.maxval = max(len(self.queued.keys()), self.stats['objects'])
                    pid_pbar.update(self.stats['objects'])
                break


        # queue.join blocks; check periodically if the need to check/sleep/interrupt
        while not self.todo_queue.empty():
            sleep(1)
        self.todo_queue.join()
        
        while not self.done_queue.empty():
            sleep(1)
        self.done_queue.join()

        if pid_pbar and not self.interrupted:
            pid_pbar.finish()

        # summarize what was done
        if self.args.mode == 'validate':
            self.validation_summary()
        elif self.args.mode == 'repair':
            self.repair_summary()

        # if a csv file was opened, close it
        if self.csv_file:
            self.csv_file.close()

    def queue_validation(self, dsobj):
        '''Add information to the ``to-do`` queue for datastreams
        versions to be validated.
        '''
        pid = dsobj.obj.pid
        if pid not in self.queued:
            self.queued[pid] = 0
            
        if self.args.all_versions:
            # check every version of this datastream
            try:
                for ds in dsobj.history().versions:
                    self.todo_queue.put((pid, dsobj.id, ds.created))
                    self.queued[pid] += 1
                    self.stats['ds_versions'] += 1
            except Exception as e:
                print "error getting history for %s %r" % (pid, e)

        else:
            # current version only
            self.todo_queue.put((pid, dsobj.id, None))
            self.queued[pid] += 1

    def validation_summary(self):
        '''Summarize what was done when the script was run in
        **validation** mode.'''
        totals = '\nTested %(objects)d object(s), %(ds)d datastream(s)' % self.stats
        if self.args.all_versions:
            totals += ', %(ds_versions)d datastream version(s)' % self.stats
        print totals
        if not self.args.missing_only:
            print '%(invalid)d invalid checksum(s)' % self.stats
        print '%(missing)d datastream(s) with no checksum' % self.stats


<<<<<<< HEAD
    def queue_repair(self, dsobj):
        '''Add information to the ``to-do`` queue for datastream
        to be checked for repair.'''
        pid = dsobj.obj.pid
        if pid not in self.queued:
            self.queued[pid] = 0
        self.queued[pid] += 1
        self.todo_queue.put((pid, dsobj.id))
=======
    def repair_datastream(self, dsobj):
        '''Check for and repair a missing checksum on a single
        datastream.  If checksum type is ``DISABLED`` and checksum
        value is ``none``, update the checksum type and save the
        datastream, prompting Fedora to calculate a new checksum of
        the requested type.

        :param dsobj: :class:`~eulfedora.models.DatastreamObject`
        '''

        if dsobj.checksum_type == 'DISABLED' or dsobj.checksum == 'none' or dsobj.id in self.args.force_ds_ids:
            dsobj.checksum_type = self.args.checksum_type
            try:
                saved = dsobj.save('updating checksum')
                if saved:
                    self.stats['ds_updated'] += 1
            except Exception as e:
                print 'Error saving %s/%s : %s' % \
                      (dsobj.obj.pid, dsobj.id, e)
                self.stats['ds_err'] += 1
>>>>>>> 9abe4087

    def repair_summary(self):
        '''Summarize what was done when the script was run in
        **repair** mode.'''
        print '\nChecked %(objects)d object(s), updated %(ds_updated)d datastream(s)' % \
              self.stats
        if self.stats['ds_err']:
            print 'Error saving %(ds_err)d datastream(s)' % self.stats

    def interrupt_handler(self, signum, frame):
        '''Gracefully handle a SIGINT, if possible. Sets a flag so main script
        loop can exit cleanly, and restores the default SIGINT behavior,
        so that a second interrupt will stop the script.
        '''
        if signum == signal.SIGINT:
            # restore default signal handler so a second SIGINT can be used to quit
            signal.signal(signal.SIGINT, signal.SIG_DFL)
            # set interrupt flag so main loop knows to quit at a reasonable time
            self.interrupted = True
            # report if script is in the middle of an object
            print 'Script will exit after processing currently queued objects.'
            print '(Ctrl-C / Interrupt again to quit immediately)'



class DatastreamWorker(threading.Thread):
    '''Thread class with common logic for processing items in the
    ``to-do`` queue and adding results to the ``done`` queue. '''
    daemon = True

    def __init__(self, todo_queue, done_queue, options, queued, stats):
        threading.Thread.__init__(self)
        self.todo = todo_queue
        self.done = done_queue
        self.repo = Repository(options.fedora_root,
                          options.fedora_user, options.fedora_password)
        self.queued = queued
        self.stats = stats
        self.options = options

    def run(self):
        while True:
            try:
                item = self.todo.get()
                # queued item is a tuple; first element should always be pid
                pid = item[0]  
                self.done.put(self.process_queued_item(item))
                    
                self.queued[pid] -= 1
                if self.queued[pid] == 0:
                    self.stats['objects'] += 1

                self.todo.task_done()
            except EmptyQueue:
                sleep(1)

    def process_queued_item(self, *args, **kwargs):
        # processing logic goes here
        pass


class Reporter(threading.Thread):
    '''Thread class with common logic for handling items in the
    ``done`` queue and reporting where appropriate.'''
    
    daemon = True

    def __init__(self, done_queue, options, stats, queued,
                 pbar=None, csv=None):
        threading.Thread.__init__(self)
        self.done = done_queue
        self.quiet = options.quiet
        self.csv = csv
        self.pbar = pbar
        self.stats = stats
        self.queued = queued

    def run(self):
        while True:
            try:
                self.process_finished_item(self.done.get())
                
                if self.pbar:
                    # maxval/stats could get out of sync when interrupted
                    self.pbar.maxval = max(self.pbar.maxval, self.stats['objects'])
                    self.pbar.update(self.stats['objects'])

                self.done.task_done()
                
            except EmptyQueue:
                sleep(1)        

    def process_finished_item(self, *args, **kwargs):
        # result processing logic goes here
        pass
        

class ValidationResult(object):
    '''Result object for communicating validation outcome.'''

    def __init__(self, pid, dsid, date, status, mimetype, versionable):
        self.pid = pid
        self.dsid = dsid
        self.date = date
        self.status = status
        self.mimetype = mimetype
        self.versionable = versionable

    @property
    def valid(self):
        'boolean property indicating if the datastream was valid'
        return self.status == 'ok'

    def msg(self):
        'Information to be displayed for verbose output'
        return "%s/%s - %s checksum (%s)" % \
               (self.pid, self.dsid,
                self.status, self.date) 

    def csv_data(self):
        'List of data fields to be added to CSV file'
        return [self.pid, self.dsid, self.date,
                self.status, self.mimetype, self.versionable]


class ValidationWorker(DatastreamWorker):

    def process_queued_item(self, item):
        '''Validate the checksum and set status to one of ``invalid``,
        ``missing``, or ``ok``.'''
        pid, dsid, date = item

        obj = self.repo.get_object(pid)
        dsobj = obj.getDatastreamObject(dsid)
        
        try:
            if not dsobj.validate_checksum(date=date):
                status = 'invalid'


            # if the checksum in fedora is stored as DISABLED/none,
            # validate_checksum will return True - but that may not be
            # what we want, so report as missing.
            elif dsobj.checksum_type == 'DISABLED' or dsobj.checksum == 'none':
                status = 'missing'

            else:
                status = 'ok'
        except Exception as e:
            status = 'error'
            print "error validating checksum %s %s %r" % (pid, dsid, e)

        return ValidationResult(pid, dsid, date or dsobj.created, status,
                                dsobj.mimetype, dsobj.versionable)


class ValidationReporter(Reporter):

    def process_finished_item(self, result):
        self.stats[result.status] += 1
        
        if not result.valid:
            if not self.quiet:
                print result.msg()
            if self.csv:
                self.csv.writerow(result.csv_data())


class RepairResult(object):
    '''Result object for communicating repair outcome.'''
    
    def __init__(self, pid, dsid, saved, error):
        self.pid = pid
        self.dsid = dsid
        self.saved = saved
        self.error = error


class RepairWorker(DatastreamWorker):

    def process_queued_item(self, item):
        '''Check for and repair a missing checksum on a single
        datastream.  If checksum type is ``DISABLED`` and checksum
        value is ``none``, update the checksum type and save the
        datastream, prompting Fedora to calculate a new checksum of
        the requested type.
        
        :param pid: object pid
        :param dsid: datastream id to be checked
        '''

        pid, dsid = item
        obj = self.repo.get_object(pid)
        dsobj = obj.getDatastreamObject(dsid)
        saved = False
        err = None

        if dsobj.checksum_type == 'DISABLED' or dsobj.checksum == 'none':
            dsobj.checksum_type = self.options.checksum_type
            
            saved = False
            err = None
        
            try:
                saved = dsobj.save('updating missing checksum')
            except Exception as e:
                err = 'Error saving %s/%s : %r' % (pid, dsid, e)

        # return result even if nothing was done, so reporter thread
        # can update status
        return RepairResult(pid, dsid, saved, err)

class RepairReporter(Reporter):
    
    def process_finished_item(self, result):
        if result.saved:
            self.stats['ds_updated'] += 1
        if result.error:
            print result.error
            self.stats['ds_err'] += 1



class PasswordAction(argparse.Action):
    '''Use :meth:`getpass.getpass` to prompt for a password for a
    command-line argument.'''
    def __call__(self, parser, namespace, value, option_string=None):
        # if a value was specified on the command-line, use that
        if value:
            setattr(namespace, self.dest, value)
        # otherwise, use getpass to prompt for a password
        else:
            setattr(namespace, self.dest, getpass())

class CSVAction(argparse.Action):
    '''Convert CSV values to python list'''
    def __call__(self, parser, namespace, value, option_string=None):
        setattr(namespace, self.dest, value.split(','))

if __name__ == '__main__':
    FedoraChecksums().run()<|MERGE_RESOLUTION|>--- conflicted
+++ resolved
@@ -1,7 +1,7 @@
 #!/usr/bin/env python
 
 # file scripts/fedora-checksums
-# 
+#
 #   Copyright 2012 Emory University Libraries
 #
 #   Licensed under the Apache License, Version 2.0 (the "License");
@@ -33,12 +33,11 @@
 import threading
 from time import sleep
 
+ProgressBar = None
 try:
-    from progressbar import ProgressBar, Bar, Percentage, ETA, SimpleProgress, Timer, \
-         Widget
-
+    from progressbar import ProgressBar, Bar, Percentage, ETA, SimpleProgress
 except ImportError:
-    ProgressBar = None
+    pass
 
 
 class FedoraChecksums(object):
@@ -54,17 +53,16 @@
     # URI for Fedora object content model
     object_model = 'info:fedora/fedora-system:FedoraObject-3.0'
 
-
     def config_arg_parser(self):
         # configure argument parser
-        
+
         # common args for either mode
         common_args = argparse.ArgumentParser(add_help=False)
         # fedora connection options
         repo_args = common_args.add_argument_group('Fedora repository connection options')
         repo_args.add_argument('--fedora-root', dest='fedora_root', required=True,
                                help='URL for accessing fedora, e.g. http://localhost:8080/fedora/')
-        repo_args.add_argument('--fedora-user', dest='fedora_user', default=None, 
+        repo_args.add_argument('--fedora-user', dest='fedora_user', default=None,
                                help='Fedora username')
         repo_args.add_argument('--fedora-password', dest='fedora_password', metavar='PASSWORD',
                                default=None, action=PasswordAction,
@@ -109,14 +107,12 @@
         r_parser.add_argument('--force', dest='force_ds_ids', action=CSVAction,
                               help='''A comma separated list of datastream IDs to repair even if checksum is present''')
 
-
     def run(self):
         # bind a handler for interrupt signal
         signal.signal(signal.SIGINT, self.interrupt_handler)
 
         self.config_arg_parser()
         self.args = self.parser.parse_args()
-
 
         # if in validation mode and csv-file is specified, open the
         # file and write the header row
@@ -142,7 +138,6 @@
             object_pids = list(repo.risearch.get_subjects(modelns.hasModel,
                                                           self.object_model))
 
-
         # initalize progress bar
         pid_pbar = None
         total = self.args.max or len(object_pids)
@@ -150,7 +145,7 @@
         if total >= 10 and ProgressBar and os.isatty(sys.stderr.fileno()):
             widgets = [Percentage(), ' (', SimpleProgress(), ')',
                        Bar(), ETA()]
-            pid_pbar = ProgressBar(widgets = widgets, maxval=total).start()
+            pid_pbar = ProgressBar(widgets=widgets, maxval=total).start()
 
         self.todo_queue = Queue()
         self.done_queue = Queue()
@@ -163,7 +158,7 @@
         if self.args.mode == 'validate':
             worker = ValidationWorker
             reporter = ValidationReporter
-        elif self.args.mode == 'repair':            
+        elif self.args.mode == 'repair':
             worker = RepairWorker
             reporter = RepairReporter
 
@@ -187,14 +182,14 @@
                 continue
 
             self.queued[obj.pid] = 0
-            
+
             for dsid in obj.ds_list.iterkeys():
                 dsobj = obj.getDatastreamObject(dsid)
                 self.stats['ds'] += 1
 
                 if self.args.mode == 'validate':
                     self.queue_validation(dsobj)
-                    
+
                 elif self.args.mode == 'repair':
                     self.queue_repair(dsobj)
 
@@ -208,12 +203,11 @@
                     pid_pbar.update(self.stats['objects'])
                 break
 
-
         # queue.join blocks; check periodically if the need to check/sleep/interrupt
         while not self.todo_queue.empty():
             sleep(1)
         self.todo_queue.join()
-        
+
         while not self.done_queue.empty():
             sleep(1)
         self.done_queue.join()
@@ -238,7 +232,7 @@
         pid = dsobj.obj.pid
         if pid not in self.queued:
             self.queued[pid] = 0
-            
+
         if self.args.all_versions:
             # check every version of this datastream
             try:
@@ -265,8 +259,6 @@
             print '%(invalid)d invalid checksum(s)' % self.stats
         print '%(missing)d datastream(s) with no checksum' % self.stats
 
-
-<<<<<<< HEAD
     def queue_repair(self, dsobj):
         '''Add information to the ``to-do`` queue for datastream
         to be checked for repair.'''
@@ -275,7 +267,7 @@
             self.queued[pid] = 0
         self.queued[pid] += 1
         self.todo_queue.put((pid, dsobj.id))
-=======
+
     def repair_datastream(self, dsobj):
         '''Check for and repair a missing checksum on a single
         datastream.  If checksum type is ``DISABLED`` and checksum
@@ -296,7 +288,6 @@
                 print 'Error saving %s/%s : %s' % \
                       (dsobj.obj.pid, dsobj.id, e)
                 self.stats['ds_err'] += 1
->>>>>>> 9abe4087
 
     def repair_summary(self):
         '''Summarize what was done when the script was run in
@@ -321,7 +312,6 @@
             print '(Ctrl-C / Interrupt again to quit immediately)'
 
 
-
 class DatastreamWorker(threading.Thread):
     '''Thread class with common logic for processing items in the
     ``to-do`` queue and adding results to the ``done`` queue. '''
@@ -342,9 +332,9 @@
             try:
                 item = self.todo.get()
                 # queued item is a tuple; first element should always be pid
-                pid = item[0]  
+                pid = item[0]
                 self.done.put(self.process_queued_item(item))
-                    
+
                 self.queued[pid] -= 1
                 if self.queued[pid] == 0:
                     self.stats['objects'] += 1
@@ -361,7 +351,7 @@
 class Reporter(threading.Thread):
     '''Thread class with common logic for handling items in the
     ``done`` queue and reporting where appropriate.'''
-    
+
     daemon = True
 
     def __init__(self, done_queue, options, stats, queued,
@@ -378,21 +368,21 @@
         while True:
             try:
                 self.process_finished_item(self.done.get())
-                
+
                 if self.pbar:
                     # maxval/stats could get out of sync when interrupted
                     self.pbar.maxval = max(self.pbar.maxval, self.stats['objects'])
                     self.pbar.update(self.stats['objects'])
 
                 self.done.task_done()
-                
+
             except EmptyQueue:
-                sleep(1)        
+                sleep(1)
 
     def process_finished_item(self, *args, **kwargs):
         # result processing logic goes here
         pass
-        
+
 
 class ValidationResult(object):
     '''Result object for communicating validation outcome.'''
@@ -414,7 +404,7 @@
         'Information to be displayed for verbose output'
         return "%s/%s - %s checksum (%s)" % \
                (self.pid, self.dsid,
-                self.status, self.date) 
+                self.status, self.date)
 
     def csv_data(self):
         'List of data fields to be added to CSV file'
@@ -431,11 +421,10 @@
 
         obj = self.repo.get_object(pid)
         dsobj = obj.getDatastreamObject(dsid)
-        
+
         try:
             if not dsobj.validate_checksum(date=date):
                 status = 'invalid'
-
 
             # if the checksum in fedora is stored as DISABLED/none,
             # validate_checksum will return True - but that may not be
@@ -457,7 +446,7 @@
 
     def process_finished_item(self, result):
         self.stats[result.status] += 1
-        
+
         if not result.valid:
             if not self.quiet:
                 print result.msg()
@@ -467,7 +456,7 @@
 
 class RepairResult(object):
     '''Result object for communicating repair outcome.'''
-    
+
     def __init__(self, pid, dsid, saved, error):
         self.pid = pid
         self.dsid = dsid
@@ -483,7 +472,7 @@
         value is ``none``, update the checksum type and save the
         datastream, prompting Fedora to calculate a new checksum of
         the requested type.
-        
+
         :param pid: object pid
         :param dsid: datastream id to be checked
         '''
@@ -496,10 +485,10 @@
 
         if dsobj.checksum_type == 'DISABLED' or dsobj.checksum == 'none':
             dsobj.checksum_type = self.options.checksum_type
-            
+
             saved = False
             err = None
-        
+
             try:
                 saved = dsobj.save('updating missing checksum')
             except Exception as e:
@@ -509,15 +498,15 @@
         # can update status
         return RepairResult(pid, dsid, saved, err)
 
+
 class RepairReporter(Reporter):
-    
+
     def process_finished_item(self, result):
         if result.saved:
             self.stats['ds_updated'] += 1
         if result.error:
             print result.error
             self.stats['ds_err'] += 1
-
 
 
 class PasswordAction(argparse.Action):
@@ -531,10 +520,12 @@
         else:
             setattr(namespace, self.dest, getpass())
 
+
 class CSVAction(argparse.Action):
     '''Convert CSV values to python list'''
     def __call__(self, parser, namespace, value, option_string=None):
         setattr(namespace, self.dest, value.split(','))
 
+
 if __name__ == '__main__':
     FedoraChecksums().run()