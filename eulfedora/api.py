--- conflicted
+++ resolved
@@ -1,753 +1,713 @@
-# file eulfedora/api.py
-# 
-#   Copyright 2010,2011 Emory University Libraries
-#
-#   Licensed under the Apache License, Version 2.0 (the "License");
-#   you may not use this file except in compliance with the License.
-#   You may obtain a copy of the License at
-#
-#       http://www.apache.org/licenses/LICENSE-2.0
-#
-#   Unless required by applicable law or agreed to in writing, software
-#   distributed under the License is distributed on an "AS IS" BASIS,
-#   WITHOUT WARRANTIES OR CONDITIONS OF ANY KIND, either express or implied.
-#   See the License for the specific language governing permissions and
-#   limitations under the License.
-
-import logging
-from os import path
-from urllib import urlencode
-from urlparse import urlsplit
-import time
-import warnings
-
-from soaplib.serializers import primitive as soap_types
-from soaplib.serializers.clazz import ClassSerializer
-from soaplib.service import soapmethod
-from soaplib.client import ServiceClient, SimpleSoapClient
-from soaplib.wsgi_soap import SimpleWSGISoapApp
-
-from poster.encode import multipart_encode, MultipartParam
-
-from eulfedora.util import auth_headers, datetime_to_fedoratime
-
-logger = logging.getLogger(__name__)
-
-# low-level wrappers
-
-def _safe_urlencode(query, doseq=0):
-    # utf-8 encode unicode values before passing them to urlencode.
-    # urllib.urlencode just passes its keys and values directly to str(),
-    # which raises exceptions on non-ascii values. this function exposes the
-    # same interface as urllib.urlencode, encoding unicode values in utf-8
-    # before passing them to urlencode
-    wrapped = [(_safe_str(k), _safe_str(v))
-               for k, v in _get_items(query, doseq)]
-    return urlencode(wrapped, doseq)
-
-def _safe_str(s):
-    # helper for _safe_urlencode: utf-8 encode unicode strings, convert
-    # non-strings to strings, and leave plain strings untouched.
-    if isinstance(s, unicode):
-        return s.encode('utf-8')
-    else:
-        return str(s)
-
-def _get_items(query, doseq):
-    # helper for _safe_urlencode: emulate urllib.urlencode "doseq" logic
-    if hasattr(query, 'items'):
-        query = query.items()
-    for k, v in query:
-        if isinstance(v, basestring):
-            yield k, v
-        elif doseq and iter(v): # if it's iterable
-            for e in v:
-                yield k, e
-        else:
-            yield k, str(v)
-
-
-class HTTP_API_Base(object):
-    def __init__(self, opener):
-        self.opener = opener
-
-    def open(self, method, rel_url, body=None, headers={}, throw_errors=True):
-        return self.opener.open(method, rel_url, body, headers, throw_errors)
-
-    def read(self, rel_url, data=None, **kwargs):
-        return self.opener.read(rel_url, data, **kwargs)
-
-
-class REST_API(HTTP_API_Base):
-    """
-       Python object for accessing `Fedora's REST API <http://fedora-commons.org/confluence/display/FCR30/REST+API>`_.
-    """
-
-    # always return xml response instead of html version
-    format_xml = { 'format' : 'xml'}
-
-    ### API-A methods (access) #### 
-    # describeRepository not implemented in REST, use API-A-LITE version
-
-    def findObjects(self, query=None, terms=None, pid=True, chunksize=None, session_token=None):
-        """
-        Wrapper function for `Fedora REST API findObjects <http://fedora-commons.org/confluence/display/FCR30/REST+API#RESTAPI-findObjects>`_
-        and `Fedora REST API resumeFindObjects <http://fedora-commons.org/confluence/display/FCR30/REST+API#RESTAPI-resumeFindObjects>`_
-
-        One and only one of query or terms must be specified.
-
-        :param query: string of fields and terms to search for
-        :param terms: phrase search across all fields
-        :param pid: include pid in search results
-        :param chunksize: number of objects to return at a time
-        :param session_token: get an additional chunk of results from a prior search
-        :param parse: optional data parser function; defaults to returning
-                      raw string data
-        :rtype: string
-        """
-        if query is not None and terms is not None:
-            raise Exception("Cannot findObject with both query ('%s') and terms ('%s')" % (query, terms))
-        
-        http_args = {'resultFormat': 'xml'}
-        if query is not None:
-            http_args['query'] = query
-        if terms is not None:
-            http_args['terms'] = terms
-
-        if pid:
-            http_args['pid'] = 'true'
-        if session_token:
-            http_args['sessionToken'] = session_token
-        if chunksize:
-            http_args['maxResults'] = chunksize
-        return self.read('objects?' + _safe_urlencode(http_args))
-
-    def getDatastreamDissemination(self, pid, dsID, asOfDateTime=None, return_http_response=False):
-        """Get a single datastream on a Fedora object; optionally, get the version
-        as of a particular date time.
-
-        :param pid: object pid
-        :param dsID: datastream id
-        :param asOfDateTime: optional datetime; ``must`` be a non-naive datetime
-            so it can be converted to a date-time format Fedora can understand
-
-        :param return_http_response: optional parameter; if True, the
-           actual :class:`httlib.HttpResponse` instance generated by
-           the request will be returned, instead of just the its
-           contents (e.g., if you want to deal with large datastream
-           in chunks).  Defaults to False.
-        """
-        # TODO: Note that this loads the entire datastream content into
-        # memory as a Python string. This will suck for very large
-        # datastreams. Eventually we need to either modify this function or
-        # else add another to return self.open(), allowing users to stream
-        # the result in a with block.
-
-        # /objects/{pid}/datastreams/{dsID}/content ? [asOfDateTime] [download]
-        http_args = {}
-        if asOfDateTime:
-            http_args['asOfDateTime'] = datetime_to_fedoratime(asOfDateTime)
-<<<<<<< HEAD
-        url = 'objects/%s/datastreams/%s/content?%s' % (pid, dsID, urlencode(http_args))
-        return self.read(url, return_http_response=return_http_response)
-=======
-        url = 'objects/%s/datastreams/%s/content?%s' % (pid, dsID, _safe_urlencode(http_args))
-        return self.read(url)
->>>>>>> b56fa655
-
-    # NOTE: getDissemination was not available in REST API until Fedora 3.3
-    def getDissemination(self, pid, sdefPid, method, method_params={}):        
-        # /objects/{pid}/methods/{sdefPid}/{method} ? [method parameters]        
-        uri = 'objects/%s/methods/%s/%s' % (pid, sdefPid, method)
-        if method_params:
-            uri += '?' + _safe_urlencode(method_params)
-        return self.read(uri)
-
-    def getObjectHistory(self, pid):
-        # /objects/{pid}/versions ? [format]
-        return self.read('objects/%s/versions?%s' % (pid, _safe_urlencode(self.format_xml)))
-
-    def getObjectProfile(self, pid, asOfDateTime=None):
-        """Get top-level information aboug a single Fedora object; optionally,
-        retrieve information as of a particular date-time.
-
-        :param pid: object pid
-        :param asOfDateTime: optional datetime; ``must`` be a non-naive datetime
-        so it can be converted to a date-time format Fedora can understand
-        """
-        # /objects/{pid} ? [format] [asOfDateTime]
-        http_args = {}
-        if asOfDateTime:
-            http_args['asOfDateTime'] = datetime_to_fedoratime(asOfDateTime)
-        http_args.update(self.format_xml)
-        url = 'objects/%s?%s' % (pid, _safe_urlencode(http_args))
-        return self.read(url)
-
-    def listDatastreams(self, pid):
-        """
-        Get a list of all datastreams for a specified object.
-
-        Wrapper function for `Fedora REST API listDatastreams <http://fedora-commons.org/confluence/display/FCR30/REST+API#RESTAPI-listDatastreams>`_
-
-        :param pid: string object pid
-        :param parse: optional data parser function; defaults to returning
-                      raw string data
-        :rtype: string xml data
-        """
-        # /objects/{pid}/datastreams ? [format, datetime]        
-        return self.read('objects/%s/datastreams?%s' % (pid, _safe_urlencode(self.format_xml)))
-
-    def listMethods(self, pid, sdefpid=None):
-        # /objects/{pid}/methods ? [format, datetime]
-        # /objects/{pid}/methods/{sdefpid} ? [format, datetime]
-        
-        ## NOTE: getting an error when sdefpid is specified; fedora issue?
-        
-        uri = 'objects/%s/methods' % pid
-        if sdefpid:
-            uri += '/' + sdefpid
-        return self.read(uri + '?' + _safe_urlencode(self.format_xml))
-
-    ### API-M methods (management) ####
-
-    def addDatastream(self, pid, dsID, dsLabel=None,  mimeType=None, logMessage=None,
-        controlGroup=None, dsLocation=None, altIDs=None, versionable=None,
-        dsState=None, formatURI=None, checksumType=None, checksum=None, filename=None, content=None):
-        # objects/{pid}/datastreams/NEWDS? [opts]
-        # content via multipart file in request content, or dsLocation=URI
-        # one of dsLocation or filename must be specified
-
-        # if checksum is sent without checksum type, Fedora seems to
-        # ignore it (does not error on invalid checksum with no checksum type)
-        if checksum is not None and checksumType is None:
-            warnings.warn('Fedora will ignore the checksum (%s) because no checksum type is specified' \
-                          % checksum)
-            
-        http_args = {'dsLabel': dsLabel, 'mimeType': mimeType}
-        if logMessage:
-            http_args['logMessage'] = logMessage
-        if controlGroup:
-            http_args['controlGroup'] = controlGroup
-        if dsLocation:
-            http_args['dsLocation'] = dsLocation
-        if altIDs:
-            http_args['altIDs'] = altIDs
-        if versionable is not None:
-            http_args['versionable'] = versionable
-        if dsState:
-            http_args['dsState'] = dsState
-        if formatURI:
-            http_args['formatURI'] = formatURI
-        if checksumType:
-            http_args['checksumType'] = checksumType
-        if checksum:
-            http_args['checksum'] = checksum
-
-        #Legacy code for files.
-        fp = None
-        if filename:
-            fp = open(filename, 'rb')
-            body = fp
-            headers = {'Content-Type': mimeType}
-            # because file-like objects are posted in chunks, this file object has to stay open until the post
-            # completes - close it after we get a response
-
-        #Added code to match how content is now handled, see modifyDatastream.
-        elif content:
-            if hasattr(content, 'read'):    # if content is a file-like object, warn if no checksum
-                if not checksum:
-                    logging.warning("File was ingested into fedora without a passed checksum for validation, pid was: %s and dsID was: %s." % (pid, dsID))
-
-            body = content  # could be a string or a file-like object
-            headers = { 'Content-Type' : mimeType,
-                        # - don't attempt to calculate length here (will fail on files)
-                        # the http connection class will calculate & set content-length for us
-                        #'Content-Length' : str(len(body))
-            }
-        else:
-            headers = {}
-            body = None
-
-<<<<<<< HEAD
-        url = 'objects/%s/datastreams/%s?' % (pid, dsID) + urlencode(http_args)
-        with self.open('POST', url, body, headers, throw_errors=True) as response:
-=======
-        url = 'objects/%s/datastreams/%s?' % (pid, dsID) + _safe_urlencode(http_args)
-        with self.open('POST', url, body, headers, throw_errors=False) as response:
->>>>>>> b56fa655
-            # if a file object was opened to post data, close it now
-            if fp is not None:
-                fp.close()
-
-            # expected response: 201 Created (on success)
-            # when pid is invalid, response body contains error message
-            #  e.g., no path in db registry for [bogus:pid]
-            # return success/failure and any additional information
-            return (response.status == 201, response.read())
-
-
-    # addRelationship not implemented in REST API
-
-    def compareDatastreamChecksum(self, pid, dsID, asOfDateTime=None): # date time
-        # specical case of getDatastream, with validateChecksum = true
-        # currently returns datastream info returned by getDatastream...  what should it return?
-        return self.getDatastream(pid, dsID, validateChecksum=True, asOfDateTime=asOfDateTime)
-
-    def export(self, pid, context=None, format=None, encoding=None):
-        # /objects/{pid}/export ? [format] [context] [encoding]
-        # - if format is not specified, use fedora default (FOXML 1.1)
-        # - if encoding is not specified, use fedora default (UTF-8)
-        # - context should be one of: public, migrate, archive (default is public)
-        http_args = {}
-        if context:
-            http_args['context'] = context
-        if format:
-            http_args['format'] = format
-        if encoding:
-            http_args['encoding'] = encoding
-        uri = 'objects/%s/export' % pid
-        if http_args:
-            uri += '?' + _safe_urlencode(http_args)
-        return self.read(uri)
-
-    def getDatastream(self, pid, dsID, asOfDateTime=None, validateChecksum=False):
-        """Get information about a single datastream on a Fedora object; optionally,
-        get information for the version of the datastream as of a particular date time.
-
-        :param pid: object pid
-        :param dsID: datastream id
-        :param asOfDateTime: optional datetime; ``must`` be a non-naive datetime
-        so it can be converted to a date-time format Fedora can understand
-        """
-        # /objects/{pid}/datastreams/{dsID} ? [asOfDateTime] [format] [validateChecksum]
-        http_args = {}
-        if validateChecksum:
-            http_args['validateChecksum'] = validateChecksum
-        if asOfDateTime:
-            http_args['asOfDateTime'] = datetime_to_fedoratime(asOfDateTime)
-        http_args.update(self.format_xml)        
-        uri = 'objects/%s/datastreams/%s' % (pid, dsID) + '?' + _safe_urlencode(http_args)
-        return self.read(uri)
-
-    # getDatastreamHistory not implemented in REST API
-
-    # getDatastreams not implemented in REST API
-
-    def getNextPID(self, numPIDs=None, namespace=None):
-        """
-        Wrapper function for `Fedora REST API getNextPid <http://fedora-commons.org/confluence/display/FCR30/REST+API#RESTAPI-getNextPID>`_
-
-        :param numPIDs: (optional) get the specified number of pids; by default, returns 1
-        :param namespace: (optional) get the next pid in the specified pid namespace;
-            otherwise, Fedora will return the next pid in the configured default namespace.
-        :rtype: string (if only 1 pid requested) or list of strings (multiple pids)
-        """
-        http_args = { 'format': 'xml' }
-        if numPIDs:
-            http_args['numPIDs'] = numPIDs
-        if namespace:
-            http_args['namespace'] = namespace
-
-        rel_url = 'objects/nextPID?' + _safe_urlencode(http_args)
-        return self.read(rel_url, data='')
-
-    def getObjectXML(self, pid):
-        """
-           Return the entire xml for the specified object.
-
-           :param pid: pid of the object to retrieve
-           :param parse: optional data parser function; defaults to returning
-                         raw string data
-           :rtype: string xml content of entire object
-        """
-        # /objects/{pid}/objectXML
-        return self.read('objects/%s/objectXML' % (pid,))
-
-    # getRelationships not implemented in REST API
-
-    def ingest(self, text, logMessage=None):
-        """
-        Ingest a new object into Fedora. Returns the pid of the new object on success.
-
-        Wrapper function for `Fedora REST API ingest <http://fedora-commons.org/confluence/display/FCR30/REST+API#RESTAPI-ingest>`_
-
-        :param text: full text content of the object to be ingested
-        :param logMessage: optional log message
-        :rtype: string
-        """
-
-        # FIXME/TODO: add options for ingest with pid, values for label/format/namespace/ownerId, etc?
-        http_args = {}
-        if logMessage:
-            http_args['logMessage'] = logMessage
-
-        headers = { 'Content-Type': 'text/xml' }
-
-        url = 'objects/new?' + _safe_urlencode(http_args)
-        with self.open('POST', url, text, headers) as response:
-            pid = response.read()
-
-        return pid
-
-    def modifyDatastream(self, pid, dsID, dsLabel=None, mimeType=None, logMessage=None, dsLocation=None,
-        altIDs=None, versionable=None, dsState=None, formatURI=None, checksumType=None,
-        checksum=None, content=None, force=False):   
-        # /objects/{pid}/datastreams/{dsID} ? [dsLocation] [altIDs] [dsLabel] [versionable] [dsState] [formatURI] [checksumType] [checksum] [mimeType] [logMessage] [force] [ignoreContent]
-        # NOTE: not implementing ignoreContent (unneeded)
-        
-        # content via multipart file in request content, or dsLocation=URI
-        # if dsLocation or content is not specified, datastream content will not be updated
-        # content can be string or a file-like object
-
-        # Unlike addDatastream, if checksum is sent without checksum
-        # type, Fedora honors it (*does* error on invalid checksum
-        # with no checksum type) - it seems to use the existing
-        # checksum type if a new type is not specified.
-
-
-        http_args = {}
-        if dsLabel:
-            http_args['dsLabel'] = dsLabel
-        if mimeType:
-            http_args['mimeType'] = mimeType
-        if logMessage:
-            http_args['logMessage'] = logMessage
-        if dsLocation:
-            http_args['dsLocation'] = dsLocation
-        if altIDs:
-            http_args['altIDs'] = altIDs
-        if versionable is not None:
-            http_args['versionable'] = versionable
-        if dsState:
-            http_args['dsState'] = dsState
-        if formatURI:
-            http_args['formatURI'] = formatURI
-        if checksumType:
-            http_args['checksumType'] = checksumType
-        if checksum:
-            http_args['checksum'] = checksum
-        if force:
-            http_args['force'] = force
-
-        headers = {}
-        body = None
-        if content:
-            if hasattr(content, 'read'):    # allow content to be a file
-                # warn about missing checksums for files
-                if not checksum:
-                    logging.warning("File was ingested into fedora without a passed checksum for validation, pid was: %s and dsID was: %s." % (pid, dsID))
-            # body can be either a string or a file-like object (http connection class will handle either)
-            body = content
-            headers = { 'Content-Type' : mimeType,
-                        # let http connection class calculate the content-length for us (deal with file or string)
-                        #'Content-Length' : str(len(body))
-                        }
-
-
-<<<<<<< HEAD
-        url = 'objects/%s/datastreams/%s?' % (pid, dsID) + urlencode(http_args)
-        with self.open('PUT', url, body, headers, throw_errors=True) as response:
-=======
-        url = 'objects/%s/datastreams/%s?' % (pid, dsID) + _safe_urlencode(http_args)
-        with self.open('PUT', url, body, headers, throw_errors=False) as response:
->>>>>>> b56fa655
-            # expected response: 200 (success)
-            # response body contains error message, if any
-            # return success/failure and any additional information
-            return (response.status == 200, response.read())        
-
-    def modifyObject(self, pid, label, ownerId, state, logMessage=None):
-        # /objects/{pid} ? [label] [ownerId] [state] [logMessage]
-        http_args = {'label' : label,
-                    'ownerId' : ownerId,
-                    'state' : state}
-        if logMessage is not None:
-            http_args['logMessage'] = logMessage
-<<<<<<< HEAD
-        url = 'objects/%s' % (pid,) + '?' + urlencode(http_args)
-        with self.open('PUT', url, '', {}, throw_errors=True) as response:
-=======
-        url = 'objects/%s' % (pid,) + '?' + _safe_urlencode(http_args)
-        with self.open('PUT', url, '', {}, throw_errors=False) as response:
->>>>>>> b56fa655
-            # returns response code 200 on success
-            return response.status == 200
-
-    def purgeDatastream(self, pid, dsID, startDT=None, endDT=None, logMessage=None,
-            force=False):
-        """
-        Purge a datastream, or versions of a dastream, from a Fedora object.
-
-        :param pid: object pid
-        :param dsID: datastream ID
-        :param startDT: optional start datetime (when purging certain versions)
-        :param endDT: optional end datetime (when purging certain versions)
-        :param logMessage: optional log message
-        :returns: tuple of success/failure and response content; on success,
-            response content is a list of timestamps for the datastream purged;
-            on failure, response content may contain an error message
-        """
-        # /objects/{pid}/datastreams/{dsID} ? [startDT] [endDT] [logMessage] [force]
-        http_args = {}
-        if logMessage:
-            http_args['logMessage'] = logMessage
-        if startDT:
-            http_args['startDT'] = startDT
-        if endDT:
-            http_args['endDT'] = endDT
-        if force:
-            http_args['force'] = force
-
-<<<<<<< HEAD
-        url = 'objects/%s/datastreams/%s' % (pid, dsID) + '?' + urlencode(http_args)
-        with self.open('DELETE', url, '', {}, throw_errors=True) as response:
-=======
-        url = 'objects/%s/datastreams/%s' % (pid, dsID) + '?' + _safe_urlencode(http_args)
-        with self.open('DELETE', url, '', {}, throw_errors=False) as response:
->>>>>>> b56fa655
-            # as of Fedora 3.4, returns 200 on success with a list of the
-            # timestamps for the versions deleted as response content
-            # NOTE: response content may be useful on error, e.g.
-            #       no path in db registry for [bogus:pid]
-            # is there any useful way to pass this info back?
-            # *NOTE*: bug when purging non-existent datastream on a valid pid
-            # - reported here: http://www.fedora-commons.org/jira/browse/FCREPO-690
-            # - as a possible work-around, could return false when status = 200
-            #   but response body is an empty list (i.e., no datastreams/versions purged)
-            return response.status == 200, response.read()
-
-    def purgeObject(self, pid, logMessage=None):
-        """
-        Purge an object from Fedora.
-
-        Wrapper function for `REST API purgeObject <http://fedora-commons.org/confluence/display/FCR30/REST+API#RESTAPI-purgeObject>`_
-
-        :param pid: pid of the object to be purged
-        :param logMessage: optional log message
-        """
-        # FIXME: return success/failure?
-        http_args = {}
-        if logMessage:
-            http_args['logMessage'] = logMessage
-
-<<<<<<< HEAD
-        url = 'objects/' + pid  + '?' + urlencode(http_args)
-        with self.open('DELETE', url, '', {}, throw_errors=True) as response:
-=======
-        url = 'objects/' + pid  + '?' + _safe_urlencode(http_args)
-        with self.open('DELETE', url, '', {}, throw_errors=False) as response:
->>>>>>> b56fa655
-            # as of Fedora 3.4, returns 200 on success; response content is timestamp
-            return response.status == 200, response.read()
-
-    # purgeRelationship not implemented in REST API
-
-    def setDatastreamState(self, pid, dsID, dsState):
-        # /objects/{pid}/datastreams/{dsID} ? [dsState]
-        http_args = { 'dsState' : dsState }
-<<<<<<< HEAD
-        url = 'objects/%s/datastreams/%s' % (pid, dsID) + '?' + urlencode(http_args)
-        with self.open('PUT', url, '', {}, throw_errors=True) as response:
-=======
-        url = 'objects/%s/datastreams/%s' % (pid, dsID) + '?' + _safe_urlencode(http_args)
-        with self.open('PUT', url, '', {}, throw_errors=False) as response:
->>>>>>> b56fa655
-            # returns response code 200 on success
-            return response.status == 200
-
-    def setDatastreamVersionable(self, pid, dsID, versionable):
-        # /objects/{pid}/datastreams/{dsID} ? [versionable]
-        http_args = { 'versionable' : versionable }
-<<<<<<< HEAD
-        url = 'objects/%s/datastreams/%s' % (pid, dsID) + '?' + urlencode(http_args)
-        with self.open('PUT', url, '', {}, throw_errors=True) as response:
-=======
-        url = 'objects/%s/datastreams/%s' % (pid, dsID) + '?' + _safe_urlencode(http_args)
-        with self.open('PUT', url, '', {}, throw_errors=False) as response:
->>>>>>> b56fa655
-            # returns response code 200 on success
-            return response.status == 200
-
-
-# NOTE: the "LITE" APIs are planned to be phased out; when that happens, these functions
-# (or their equivalents) should be available in the REST API
-
-class API_A_LITE(HTTP_API_Base):
-    """
-       Python object for accessing `Fedora's API-A-LITE <http://fedora-commons.org/confluence/display/FCR30/API-A-LITE>`_.
-    """
-    def describeRepository(self):
-        """
-        Get information about a Fedora repository.
-
-        :rtype: string
-        """
-        http_args = { 'xml': 'true' }
-        return self.read('describe?' + _safe_urlencode(http_args))
-
-
-class _NamedMultipartParam(MultipartParam):
-    # Fedora API_M_LITE upload fails (as of v3.2.1) if passed a file with no
-    # filename in its Content-Disposition. This MultipartParam forces a
-    # filename of 'None' if none is specified to work around that problem.
-    # This is necessary for calling API_M_LITE.upload on string data, since
-    # poster otherwise encodes those without any filename.
-    def __init__(self, name, value=None, filename=None, *args, **kwargs):
-        if filename is None:
-            filename = 'None'
-
-        super_init = super(_NamedMultipartParam, self).__init__
-        super_init(name, value, filename, *args, **kwargs)
-
-
-class API_M_LITE(HTTP_API_Base):
-    def upload(self, data):
-        url = 'management/upload'
-
-        # use poster multi-part encode to build the headers and a generator
-        # for body content, in order to handle posting large files that
-        # can't be read into memory all at once. use _NamedMultipartParam to
-        # force a filename as described above.
-        post_params = _NamedMultipartParam.from_params({'file':data})
-        body, headers = multipart_encode(post_params)
-
-        with self.open('POST', url, body, headers=headers) as response:
-            # returns 201 Created on success
-            # return response.status == 201
-            # content of response should be upload id, if successful
-            resp_data = response.read()
-            return resp_data.strip()
-
-
-# return object for getRelationships soap call
-class GetRelationshipResponse:
-    def __init__(self, relationships):
-        self.relationships = relationships
-
-    @staticmethod
-    def from_xml(*elements):
-        return GetRelationshipResponse([RelationshipTuple.from_xml(el)
-                                        for el in elements])
-
-    
-class RelationshipTuple(ClassSerializer):
-    class types:
-        subject = soap_types.String
-        predicate = soap_types.String
-        object = soap_types.String
-        isLiteral = soap_types.Boolean
-        datatype = soap_types.String
-
-class GetDatastreamHistoryResponse:
-    def __init__(self, datastreams):
-        self.datastreams = datastreams
-
-    @staticmethod
-    def from_xml(*elements):
-        return GetDatastreamHistoryResponse([Datastream.from_xml(el)
-                                             for el in elements])
-
-class Datastream(ClassSerializer):
-    # soap datastream response used by getDatastreamHistory and getDatastream
-    class types:
-        controlGroup = soap_types.String
-        ID = soap_types.String
-        versionID = soap_types.String
-        altIDs = soap_types.String   # according to Fedora docs this should be array, but that doesn't work
-        label = soap_types.String
-        versionable = soap_types.Boolean
-        MIMEType = soap_types.String
-        formatURI = soap_types.String
-        createDate = soap_types.DateTime
-        size = soap_types.Integer   # Long ?
-        state = soap_types.String
-        location = soap_types.String
-        checksumType = soap_types.String
-        checksum = soap_types.String
-    
-# service class stub for soap method definitions
-class API_M_Service(SimpleWSGISoapApp):
-    """
-       Python object for accessing `Fedora's SOAP API-M <http://fedora-commons.org/confluence/display/FCR30/API-M>`_.
-    """
-    # FIXME: also accepts an optional String datatype
-    @soapmethod(
-            soap_types.String,  # pid       NOTE: fedora docs say URI, but at least in 3.2 it's really pid
-            soap_types.String,  # relationship
-            soap_types.String,  # object
-            soap_types.Boolean, # isLiteral
-            _outVariableName='added',
-            _returns = soap_types.Boolean)
-    def addRelationship(self, pid, relationship, object, isLiteral):
-        """
-        Add a new relationship to an object's RELS-EXT datastream.
-
-        Wrapper function for `API-M addRelationship <http://fedora-commons.org/confluence/display/FCR30/API-M#API-M-addRelationship>`_
-
-        :param pid: object pid
-        :param relationship: relationship to be added
-        :param object: URI or string for related object
-        :param isLiteral: boolean, is the related object a literal or an rdf resource
-        """
-        pass
-
-    @soapmethod(
-            soap_types.String,  # subject (fedora object or datastream URI) 
-            soap_types.String,  # relationship
-            _outVariableName='relationships',
-            _returns = GetRelationshipResponse)   # custom class for complex soap type
-    def getRelationships(self, subject=None, relationship=None):
-        pass
-
-    @soapmethod(
-            soap_types.String,  # pid
-            soap_types.String,  # relationship; null matches all
-            soap_types.String,  # object; null matches all
-            soap_types.Boolean, # isLiteral     # optional literal datatype ?
-            _returns = soap_types.Boolean,
-            _outVariableName='purged',)
-    def purgeRelationship(self, pid, relationship=None, object=None, isLiteral=False):
-        pass
-
-    @soapmethod(
-            soap_types.String,  #pid
-            soap_types.String,  #dsID
-            _returns = GetDatastreamHistoryResponse,
-            _outVariableName="datastream")
-    def getDatastreamHistory(self, pid, dsID):
-        pass
-
-
-# extend SimpleSoapClient to accept auth headers and pass them to any soap call that is made
-class AuthSoapClient(SimpleSoapClient):
-    def __init__(self, host, path, descriptor, scheme="http", auth_headers={}):
-        self.auth_headers = auth_headers
-        return super(AuthSoapClient, self).__init__(host, path, descriptor, scheme)
-
-    def __call__(self, *args, **kwargs):
-        kwargs.update(self.auth_headers)
-        return super(AuthSoapClient, self).__call__(*args, **kwargs)
-
-
-class API_M(ServiceClient):
-    def __init__(self, opener):
-        self.auth_headers = auth_headers(opener.username, opener.password)
-        urlparts = urlsplit(opener.base_url)
-        hostname = urlparts.hostname
-        api_path = urlparts.path + 'services/management'
-        if urlparts.port:
-            hostname += ':%s' % urlparts.port
-
-        # this is basically equivalent to calling make_service_client or ServiceClient init
-        # - using custom AuthSoapClient and passing auth headers
-        self.server = API_M_Service()
-        for method in self.server.methods():
-            setattr(self, method.name, AuthSoapClient(hostname, api_path, method,
-                urlparts.scheme, self.auth_headers))
-
-
-class ApiFacade(REST_API, API_A_LITE, API_M_LITE, API_M): # there is no API_A today
-    """Pull together all Fedora APIs into one place."""
-    def __init__(self, opener):
-        HTTP_API_Base.__init__(self, opener)
-        API_M.__init__(self, opener)
+# file eulfedora/api.py
+# 
+#   Copyright 2010,2011 Emory University Libraries
+#
+#   Licensed under the Apache License, Version 2.0 (the "License");
+#   you may not use this file except in compliance with the License.
+#   You may obtain a copy of the License at
+#
+#       http://www.apache.org/licenses/LICENSE-2.0
+#
+#   Unless required by applicable law or agreed to in writing, software
+#   distributed under the License is distributed on an "AS IS" BASIS,
+#   WITHOUT WARRANTIES OR CONDITIONS OF ANY KIND, either express or implied.
+#   See the License for the specific language governing permissions and
+#   limitations under the License.
+
+import logging
+from os import path
+from urllib import urlencode
+from urlparse import urlsplit
+import time
+import warnings
+
+from soaplib.serializers import primitive as soap_types
+from soaplib.serializers.clazz import ClassSerializer
+from soaplib.service import soapmethod
+from soaplib.client import ServiceClient, SimpleSoapClient
+from soaplib.wsgi_soap import SimpleWSGISoapApp
+
+from poster.encode import multipart_encode, MultipartParam
+
+from eulfedora.util import auth_headers, datetime_to_fedoratime
+
+logger = logging.getLogger(__name__)
+
+# low-level wrappers
+
+def _safe_urlencode(query, doseq=0):
+    # utf-8 encode unicode values before passing them to urlencode.
+    # urllib.urlencode just passes its keys and values directly to str(),
+    # which raises exceptions on non-ascii values. this function exposes the
+    # same interface as urllib.urlencode, encoding unicode values in utf-8
+    # before passing them to urlencode
+    wrapped = [(_safe_str(k), _safe_str(v))
+               for k, v in _get_items(query, doseq)]
+    return urlencode(wrapped, doseq)
+
+def _safe_str(s):
+    # helper for _safe_urlencode: utf-8 encode unicode strings, convert
+    # non-strings to strings, and leave plain strings untouched.
+    if isinstance(s, unicode):
+        return s.encode('utf-8')
+    else:
+        return str(s)
+
+def _get_items(query, doseq):
+    # helper for _safe_urlencode: emulate urllib.urlencode "doseq" logic
+    if hasattr(query, 'items'):
+        query = query.items()
+    for k, v in query:
+        if isinstance(v, basestring):
+            yield k, v
+        elif doseq and iter(v): # if it's iterable
+            for e in v:
+                yield k, e
+        else:
+            yield k, str(v)
+
+
+class HTTP_API_Base(object):
+    def __init__(self, opener):
+        self.opener = opener
+
+    def open(self, method, rel_url, body=None, headers={}, throw_errors=True):
+        return self.opener.open(method, rel_url, body, headers, throw_errors)
+
+    def read(self, rel_url, data=None, **kwargs):
+        return self.opener.read(rel_url, data, **kwargs)
+
+
+class REST_API(HTTP_API_Base):
+    """
+       Python object for accessing `Fedora's REST API <http://fedora-commons.org/confluence/display/FCR30/REST+API>`_.
+    """
+
+    # always return xml response instead of html version
+    format_xml = { 'format' : 'xml'}
+
+    ### API-A methods (access) #### 
+    # describeRepository not implemented in REST, use API-A-LITE version
+
+    def findObjects(self, query=None, terms=None, pid=True, chunksize=None, session_token=None):
+        """
+        Wrapper function for `Fedora REST API findObjects <http://fedora-commons.org/confluence/display/FCR30/REST+API#RESTAPI-findObjects>`_
+        and `Fedora REST API resumeFindObjects <http://fedora-commons.org/confluence/display/FCR30/REST+API#RESTAPI-resumeFindObjects>`_
+
+        One and only one of query or terms must be specified.
+
+        :param query: string of fields and terms to search for
+        :param terms: phrase search across all fields
+        :param pid: include pid in search results
+        :param chunksize: number of objects to return at a time
+        :param session_token: get an additional chunk of results from a prior search
+        :param parse: optional data parser function; defaults to returning
+                      raw string data
+        :rtype: string
+        """
+        if query is not None and terms is not None:
+            raise Exception("Cannot findObject with both query ('%s') and terms ('%s')" % (query, terms))
+        
+        http_args = {'resultFormat': 'xml'}
+        if query is not None:
+            http_args['query'] = query
+        if terms is not None:
+            http_args['terms'] = terms
+
+        if pid:
+            http_args['pid'] = 'true'
+        if session_token:
+            http_args['sessionToken'] = session_token
+        if chunksize:
+            http_args['maxResults'] = chunksize
+        return self.read('objects?' + _safe_urlencode(http_args))
+
+    def getDatastreamDissemination(self, pid, dsID, asOfDateTime=None, return_http_response=False):
+        """Get a single datastream on a Fedora object; optionally, get the version
+        as of a particular date time.
+
+        :param pid: object pid
+        :param dsID: datastream id
+        :param asOfDateTime: optional datetime; ``must`` be a non-naive datetime
+            so it can be converted to a date-time format Fedora can understand
+
+        :param return_http_response: optional parameter; if True, the
+           actual :class:`httlib.HttpResponse` instance generated by
+           the request will be returned, instead of just the its
+           contents (e.g., if you want to deal with large datastream
+           in chunks).  Defaults to False.
+        """
+        # TODO: Note that this loads the entire datastream content into
+        # memory as a Python string. This will suck for very large
+        # datastreams. Eventually we need to either modify this function or
+        # else add another to return self.open(), allowing users to stream
+        # the result in a with block.
+
+        # /objects/{pid}/datastreams/{dsID}/content ? [asOfDateTime] [download]
+        http_args = {}
+        if asOfDateTime:
+            http_args['asOfDateTime'] = datetime_to_fedoratime(asOfDateTime)
+        url = 'objects/%s/datastreams/%s/content?%s' % (pid, dsID, _safe_urlencode(http_args))
+        return self.read(url, return_http_response=return_http_response)
+
+    # NOTE: getDissemination was not available in REST API until Fedora 3.3
+    def getDissemination(self, pid, sdefPid, method, method_params={}):        
+        # /objects/{pid}/methods/{sdefPid}/{method} ? [method parameters]        
+        uri = 'objects/%s/methods/%s/%s' % (pid, sdefPid, method)
+        if method_params:
+            uri += '?' + _safe_urlencode(method_params)
+        return self.read(uri)
+
+    def getObjectHistory(self, pid):
+        # /objects/{pid}/versions ? [format]
+        return self.read('objects/%s/versions?%s' % (pid, _safe_urlencode(self.format_xml)))
+
+    def getObjectProfile(self, pid, asOfDateTime=None):
+        """Get top-level information aboug a single Fedora object; optionally,
+        retrieve information as of a particular date-time.
+
+        :param pid: object pid
+        :param asOfDateTime: optional datetime; ``must`` be a non-naive datetime
+        so it can be converted to a date-time format Fedora can understand
+        """
+        # /objects/{pid} ? [format] [asOfDateTime]
+        http_args = {}
+        if asOfDateTime:
+            http_args['asOfDateTime'] = datetime_to_fedoratime(asOfDateTime)
+        http_args.update(self.format_xml)
+        url = 'objects/%s?%s' % (pid, _safe_urlencode(http_args))
+        return self.read(url)
+
+    def listDatastreams(self, pid):
+        """
+        Get a list of all datastreams for a specified object.
+
+        Wrapper function for `Fedora REST API listDatastreams <http://fedora-commons.org/confluence/display/FCR30/REST+API#RESTAPI-listDatastreams>`_
+
+        :param pid: string object pid
+        :param parse: optional data parser function; defaults to returning
+                      raw string data
+        :rtype: string xml data
+        """
+        # /objects/{pid}/datastreams ? [format, datetime]        
+        return self.read('objects/%s/datastreams?%s' % (pid, _safe_urlencode(self.format_xml)))
+
+    def listMethods(self, pid, sdefpid=None):
+        # /objects/{pid}/methods ? [format, datetime]
+        # /objects/{pid}/methods/{sdefpid} ? [format, datetime]
+        
+        ## NOTE: getting an error when sdefpid is specified; fedora issue?
+        
+        uri = 'objects/%s/methods' % pid
+        if sdefpid:
+            uri += '/' + sdefpid
+        return self.read(uri + '?' + _safe_urlencode(self.format_xml))
+
+    ### API-M methods (management) ####
+
+    def addDatastream(self, pid, dsID, dsLabel=None,  mimeType=None, logMessage=None,
+        controlGroup=None, dsLocation=None, altIDs=None, versionable=None,
+        dsState=None, formatURI=None, checksumType=None, checksum=None, filename=None, content=None):
+        # objects/{pid}/datastreams/NEWDS? [opts]
+        # content via multipart file in request content, or dsLocation=URI
+        # one of dsLocation or filename must be specified
+
+        # if checksum is sent without checksum type, Fedora seems to
+        # ignore it (does not error on invalid checksum with no checksum type)
+        if checksum is not None and checksumType is None:
+            warnings.warn('Fedora will ignore the checksum (%s) because no checksum type is specified' \
+                          % checksum)
+            
+        http_args = {'dsLabel': dsLabel, 'mimeType': mimeType}
+        if logMessage:
+            http_args['logMessage'] = logMessage
+        if controlGroup:
+            http_args['controlGroup'] = controlGroup
+        if dsLocation:
+            http_args['dsLocation'] = dsLocation
+        if altIDs:
+            http_args['altIDs'] = altIDs
+        if versionable is not None:
+            http_args['versionable'] = versionable
+        if dsState:
+            http_args['dsState'] = dsState
+        if formatURI:
+            http_args['formatURI'] = formatURI
+        if checksumType:
+            http_args['checksumType'] = checksumType
+        if checksum:
+            http_args['checksum'] = checksum
+
+        #Legacy code for files.
+        fp = None
+        if filename:
+            fp = open(filename, 'rb')
+            body = fp
+            headers = {'Content-Type': mimeType}
+            # because file-like objects are posted in chunks, this file object has to stay open until the post
+            # completes - close it after we get a response
+
+        #Added code to match how content is now handled, see modifyDatastream.
+        elif content:
+            if hasattr(content, 'read'):    # if content is a file-like object, warn if no checksum
+                if not checksum:
+                    logging.warning("File was ingested into fedora without a passed checksum for validation, pid was: %s and dsID was: %s." % (pid, dsID))
+
+            body = content  # could be a string or a file-like object
+            headers = { 'Content-Type' : mimeType,
+                        # - don't attempt to calculate length here (will fail on files)
+                        # the http connection class will calculate & set content-length for us
+                        #'Content-Length' : str(len(body))
+            }
+        else:
+            headers = {}
+            body = None
+
+        url = 'objects/%s/datastreams/%s?' % (pid, dsID) + _safe_urlencode(http_args)
+        with self.open('POST', url, body, headers, throw_errors=True) as response:
+            # if a file object was opened to post data, close it now
+            if fp is not None:
+                fp.close()
+
+            # expected response: 201 Created (on success)
+            # when pid is invalid, response body contains error message
+            #  e.g., no path in db registry for [bogus:pid]
+            # return success/failure and any additional information
+            return (response.status == 201, response.read())
+
+
+    # addRelationship not implemented in REST API
+
+    def compareDatastreamChecksum(self, pid, dsID, asOfDateTime=None): # date time
+        # specical case of getDatastream, with validateChecksum = true
+        # currently returns datastream info returned by getDatastream...  what should it return?
+        return self.getDatastream(pid, dsID, validateChecksum=True, asOfDateTime=asOfDateTime)
+
+    def export(self, pid, context=None, format=None, encoding=None):
+        # /objects/{pid}/export ? [format] [context] [encoding]
+        # - if format is not specified, use fedora default (FOXML 1.1)
+        # - if encoding is not specified, use fedora default (UTF-8)
+        # - context should be one of: public, migrate, archive (default is public)
+        http_args = {}
+        if context:
+            http_args['context'] = context
+        if format:
+            http_args['format'] = format
+        if encoding:
+            http_args['encoding'] = encoding
+        uri = 'objects/%s/export' % pid
+        if http_args:
+            uri += '?' + _safe_urlencode(http_args)
+        return self.read(uri)
+
+    def getDatastream(self, pid, dsID, asOfDateTime=None, validateChecksum=False):
+        """Get information about a single datastream on a Fedora object; optionally,
+        get information for the version of the datastream as of a particular date time.
+
+        :param pid: object pid
+        :param dsID: datastream id
+        :param asOfDateTime: optional datetime; ``must`` be a non-naive datetime
+        so it can be converted to a date-time format Fedora can understand
+        """
+        # /objects/{pid}/datastreams/{dsID} ? [asOfDateTime] [format] [validateChecksum]
+        http_args = {}
+        if validateChecksum:
+            http_args['validateChecksum'] = validateChecksum
+        if asOfDateTime:
+            http_args['asOfDateTime'] = datetime_to_fedoratime(asOfDateTime)
+        http_args.update(self.format_xml)        
+        uri = 'objects/%s/datastreams/%s' % (pid, dsID) + '?' + _safe_urlencode(http_args)
+        return self.read(uri)
+
+    # getDatastreamHistory not implemented in REST API
+
+    # getDatastreams not implemented in REST API
+
+    def getNextPID(self, numPIDs=None, namespace=None):
+        """
+        Wrapper function for `Fedora REST API getNextPid <http://fedora-commons.org/confluence/display/FCR30/REST+API#RESTAPI-getNextPID>`_
+
+        :param numPIDs: (optional) get the specified number of pids; by default, returns 1
+        :param namespace: (optional) get the next pid in the specified pid namespace;
+            otherwise, Fedora will return the next pid in the configured default namespace.
+        :rtype: string (if only 1 pid requested) or list of strings (multiple pids)
+        """
+        http_args = { 'format': 'xml' }
+        if numPIDs:
+            http_args['numPIDs'] = numPIDs
+        if namespace:
+            http_args['namespace'] = namespace
+
+        rel_url = 'objects/nextPID?' + _safe_urlencode(http_args)
+        return self.read(rel_url, data='')
+
+    def getObjectXML(self, pid):
+        """
+           Return the entire xml for the specified object.
+
+           :param pid: pid of the object to retrieve
+           :param parse: optional data parser function; defaults to returning
+                         raw string data
+           :rtype: string xml content of entire object
+        """
+        # /objects/{pid}/objectXML
+        return self.read('objects/%s/objectXML' % (pid,))
+
+    # getRelationships not implemented in REST API
+
+    def ingest(self, text, logMessage=None):
+        """
+        Ingest a new object into Fedora. Returns the pid of the new object on success.
+
+        Wrapper function for `Fedora REST API ingest <http://fedora-commons.org/confluence/display/FCR30/REST+API#RESTAPI-ingest>`_
+
+        :param text: full text content of the object to be ingested
+        :param logMessage: optional log message
+        :rtype: string
+        """
+
+        # FIXME/TODO: add options for ingest with pid, values for label/format/namespace/ownerId, etc?
+        http_args = {}
+        if logMessage:
+            http_args['logMessage'] = logMessage
+
+        headers = { 'Content-Type': 'text/xml' }
+
+        url = 'objects/new?' + _safe_urlencode(http_args)
+        with self.open('POST', url, text, headers) as response:
+            pid = response.read()
+
+        return pid
+
+    def modifyDatastream(self, pid, dsID, dsLabel=None, mimeType=None, logMessage=None, dsLocation=None,
+        altIDs=None, versionable=None, dsState=None, formatURI=None, checksumType=None,
+        checksum=None, content=None, force=False):   
+        # /objects/{pid}/datastreams/{dsID} ? [dsLocation] [altIDs] [dsLabel] [versionable] [dsState] [formatURI] [checksumType] [checksum] [mimeType] [logMessage] [force] [ignoreContent]
+        # NOTE: not implementing ignoreContent (unneeded)
+        
+        # content via multipart file in request content, or dsLocation=URI
+        # if dsLocation or content is not specified, datastream content will not be updated
+        # content can be string or a file-like object
+
+        # Unlike addDatastream, if checksum is sent without checksum
+        # type, Fedora honors it (*does* error on invalid checksum
+        # with no checksum type) - it seems to use the existing
+        # checksum type if a new type is not specified.
+
+
+        http_args = {}
+        if dsLabel:
+            http_args['dsLabel'] = dsLabel
+        if mimeType:
+            http_args['mimeType'] = mimeType
+        if logMessage:
+            http_args['logMessage'] = logMessage
+        if dsLocation:
+            http_args['dsLocation'] = dsLocation
+        if altIDs:
+            http_args['altIDs'] = altIDs
+        if versionable is not None:
+            http_args['versionable'] = versionable
+        if dsState:
+            http_args['dsState'] = dsState
+        if formatURI:
+            http_args['formatURI'] = formatURI
+        if checksumType:
+            http_args['checksumType'] = checksumType
+        if checksum:
+            http_args['checksum'] = checksum
+        if force:
+            http_args['force'] = force
+
+        headers = {}
+        body = None
+        if content:
+            if hasattr(content, 'read'):    # allow content to be a file
+                # warn about missing checksums for files
+                if not checksum:
+                    logging.warning("File was ingested into fedora without a passed checksum for validation, pid was: %s and dsID was: %s." % (pid, dsID))
+            # body can be either a string or a file-like object (http connection class will handle either)
+            body = content
+            headers = { 'Content-Type' : mimeType,
+                        # let http connection class calculate the content-length for us (deal with file or string)
+                        #'Content-Length' : str(len(body))
+                        }
+
+
+        url = 'objects/%s/datastreams/%s?' % (pid, dsID) + _safe_urlencode(http_args)
+        with self.open('PUT', url, body, headers, throw_errors=True) as response:
+            # expected response: 200 (success)
+            # response body contains error message, if any
+            # return success/failure and any additional information
+            return (response.status == 200, response.read())        
+
+    def modifyObject(self, pid, label, ownerId, state, logMessage=None):
+        # /objects/{pid} ? [label] [ownerId] [state] [logMessage]
+        http_args = {'label' : label,
+                    'ownerId' : ownerId,
+                    'state' : state}
+        if logMessage is not None:
+            http_args['logMessage'] = logMessage
+        url = 'objects/%s' % (pid,) + '?' + _safe_urlencode(http_args)
+        with self.open('PUT', url, '', {}, throw_errors=True) as response:
+            # returns response code 200 on success
+            return response.status == 200
+
+    def purgeDatastream(self, pid, dsID, startDT=None, endDT=None, logMessage=None,
+            force=False):
+        """
+        Purge a datastream, or versions of a dastream, from a Fedora object.
+
+        :param pid: object pid
+        :param dsID: datastream ID
+        :param startDT: optional start datetime (when purging certain versions)
+        :param endDT: optional end datetime (when purging certain versions)
+        :param logMessage: optional log message
+        :returns: tuple of success/failure and response content; on success,
+            response content is a list of timestamps for the datastream purged;
+            on failure, response content may contain an error message
+        """
+        # /objects/{pid}/datastreams/{dsID} ? [startDT] [endDT] [logMessage] [force]
+        http_args = {}
+        if logMessage:
+            http_args['logMessage'] = logMessage
+        if startDT:
+            http_args['startDT'] = startDT
+        if endDT:
+            http_args['endDT'] = endDT
+        if force:
+            http_args['force'] = force
+
+        url = 'objects/%s/datastreams/%s' % (pid, dsID) + '?' + _safe_urlencode(http_args)
+        with self.open('DELETE', url, '', {}, throw_errors=True) as response:
+            # as of Fedora 3.4, returns 200 on success with a list of the
+            # timestamps for the versions deleted as response content
+            # NOTE: response content may be useful on error, e.g.
+            #       no path in db registry for [bogus:pid]
+            # is there any useful way to pass this info back?
+            # *NOTE*: bug when purging non-existent datastream on a valid pid
+            # - reported here: http://www.fedora-commons.org/jira/browse/FCREPO-690
+            # - as a possible work-around, could return false when status = 200
+            #   but response body is an empty list (i.e., no datastreams/versions purged)
+            return response.status == 200, response.read()
+
+    def purgeObject(self, pid, logMessage=None):
+        """
+        Purge an object from Fedora.
+
+        Wrapper function for `REST API purgeObject <http://fedora-commons.org/confluence/display/FCR30/REST+API#RESTAPI-purgeObject>`_
+
+        :param pid: pid of the object to be purged
+        :param logMessage: optional log message
+        """
+        # FIXME: return success/failure?
+        http_args = {}
+        if logMessage:
+            http_args['logMessage'] = logMessage
+
+        url = 'objects/' + pid  + '?' + _safe_urlencode(http_args)
+        with self.open('DELETE', url, '', {}, throw_errors=True) as response:
+            # as of Fedora 3.4, returns 200 on success; response content is timestamp
+            return response.status == 200, response.read()
+
+    # purgeRelationship not implemented in REST API
+
+    def setDatastreamState(self, pid, dsID, dsState):
+        # /objects/{pid}/datastreams/{dsID} ? [dsState]
+        http_args = { 'dsState' : dsState }
+        url = 'objects/%s/datastreams/%s' % (pid, dsID) + '?' + _safe_urlencode(http_args)
+        with self.open('PUT', url, '', {}, throw_errors=True) as response:
+            # returns response code 200 on success
+            return response.status == 200
+
+    def setDatastreamVersionable(self, pid, dsID, versionable):
+        # /objects/{pid}/datastreams/{dsID} ? [versionable]
+        http_args = { 'versionable' : versionable }
+        url = 'objects/%s/datastreams/%s' % (pid, dsID) + '?' + _safe_urlencode(http_args)
+        with self.open('PUT', url, '', {}, throw_errors=True) as response:
+            # returns response code 200 on success
+            return response.status == 200
+
+
+# NOTE: the "LITE" APIs are planned to be phased out; when that happens, these functions
+# (or their equivalents) should be available in the REST API
+
+class API_A_LITE(HTTP_API_Base):
+    """
+       Python object for accessing `Fedora's API-A-LITE <http://fedora-commons.org/confluence/display/FCR30/API-A-LITE>`_.
+    """
+    def describeRepository(self):
+        """
+        Get information about a Fedora repository.
+
+        :rtype: string
+        """
+        http_args = { 'xml': 'true' }
+        return self.read('describe?' + _safe_urlencode(http_args))
+
+
+class _NamedMultipartParam(MultipartParam):
+    # Fedora API_M_LITE upload fails (as of v3.2.1) if passed a file with no
+    # filename in its Content-Disposition. This MultipartParam forces a
+    # filename of 'None' if none is specified to work around that problem.
+    # This is necessary for calling API_M_LITE.upload on string data, since
+    # poster otherwise encodes those without any filename.
+    def __init__(self, name, value=None, filename=None, *args, **kwargs):
+        if filename is None:
+            filename = 'None'
+
+        super_init = super(_NamedMultipartParam, self).__init__
+        super_init(name, value, filename, *args, **kwargs)
+
+
+class API_M_LITE(HTTP_API_Base):
+    def upload(self, data):
+        url = 'management/upload'
+
+        # use poster multi-part encode to build the headers and a generator
+        # for body content, in order to handle posting large files that
+        # can't be read into memory all at once. use _NamedMultipartParam to
+        # force a filename as described above.
+        post_params = _NamedMultipartParam.from_params({'file':data})
+        body, headers = multipart_encode(post_params)
+
+        with self.open('POST', url, body, headers=headers) as response:
+            # returns 201 Created on success
+            # return response.status == 201
+            # content of response should be upload id, if successful
+            resp_data = response.read()
+            return resp_data.strip()
+
+
+# return object for getRelationships soap call
+class GetRelationshipResponse:
+    def __init__(self, relationships):
+        self.relationships = relationships
+
+    @staticmethod
+    def from_xml(*elements):
+        return GetRelationshipResponse([RelationshipTuple.from_xml(el)
+                                        for el in elements])
+
+    
+class RelationshipTuple(ClassSerializer):
+    class types:
+        subject = soap_types.String
+        predicate = soap_types.String
+        object = soap_types.String
+        isLiteral = soap_types.Boolean
+        datatype = soap_types.String
+
+class GetDatastreamHistoryResponse:
+    def __init__(self, datastreams):
+        self.datastreams = datastreams
+
+    @staticmethod
+    def from_xml(*elements):
+        return GetDatastreamHistoryResponse([Datastream.from_xml(el)
+                                             for el in elements])
+
+class Datastream(ClassSerializer):
+    # soap datastream response used by getDatastreamHistory and getDatastream
+    class types:
+        controlGroup = soap_types.String
+        ID = soap_types.String
+        versionID = soap_types.String
+        altIDs = soap_types.String   # according to Fedora docs this should be array, but that doesn't work
+        label = soap_types.String
+        versionable = soap_types.Boolean
+        MIMEType = soap_types.String
+        formatURI = soap_types.String
+        createDate = soap_types.DateTime
+        size = soap_types.Integer   # Long ?
+        state = soap_types.String
+        location = soap_types.String
+        checksumType = soap_types.String
+        checksum = soap_types.String
+    
+# service class stub for soap method definitions
+class API_M_Service(SimpleWSGISoapApp):
+    """
+       Python object for accessing `Fedora's SOAP API-M <http://fedora-commons.org/confluence/display/FCR30/API-M>`_.
+    """
+    # FIXME: also accepts an optional String datatype
+    @soapmethod(
+            soap_types.String,  # pid       NOTE: fedora docs say URI, but at least in 3.2 it's really pid
+            soap_types.String,  # relationship
+            soap_types.String,  # object
+            soap_types.Boolean, # isLiteral
+            _outVariableName='added',
+            _returns = soap_types.Boolean)
+    def addRelationship(self, pid, relationship, object, isLiteral):
+        """
+        Add a new relationship to an object's RELS-EXT datastream.
+
+        Wrapper function for `API-M addRelationship <http://fedora-commons.org/confluence/display/FCR30/API-M#API-M-addRelationship>`_
+
+        :param pid: object pid
+        :param relationship: relationship to be added
+        :param object: URI or string for related object
+        :param isLiteral: boolean, is the related object a literal or an rdf resource
+        """
+        pass
+
+    @soapmethod(
+            soap_types.String,  # subject (fedora object or datastream URI) 
+            soap_types.String,  # relationship
+            _outVariableName='relationships',
+            _returns = GetRelationshipResponse)   # custom class for complex soap type
+    def getRelationships(self, subject=None, relationship=None):
+        pass
+
+    @soapmethod(
+            soap_types.String,  # pid
+            soap_types.String,  # relationship; null matches all
+            soap_types.String,  # object; null matches all
+            soap_types.Boolean, # isLiteral     # optional literal datatype ?
+            _returns = soap_types.Boolean,
+            _outVariableName='purged',)
+    def purgeRelationship(self, pid, relationship=None, object=None, isLiteral=False):
+        pass
+
+    @soapmethod(
+            soap_types.String,  #pid
+            soap_types.String,  #dsID
+            _returns = GetDatastreamHistoryResponse,
+            _outVariableName="datastream")
+    def getDatastreamHistory(self, pid, dsID):
+        pass
+
+
+# extend SimpleSoapClient to accept auth headers and pass them to any soap call that is made
+class AuthSoapClient(SimpleSoapClient):
+    def __init__(self, host, path, descriptor, scheme="http", auth_headers={}):
+        self.auth_headers = auth_headers
+        return super(AuthSoapClient, self).__init__(host, path, descriptor, scheme)
+
+    def __call__(self, *args, **kwargs):
+        kwargs.update(self.auth_headers)
+        return super(AuthSoapClient, self).__call__(*args, **kwargs)
+
+
+class API_M(ServiceClient):
+    def __init__(self, opener):
+        self.auth_headers = auth_headers(opener.username, opener.password)
+        urlparts = urlsplit(opener.base_url)
+        hostname = urlparts.hostname
+        api_path = urlparts.path + 'services/management'
+        if urlparts.port:
+            hostname += ':%s' % urlparts.port
+
+        # this is basically equivalent to calling make_service_client or ServiceClient init
+        # - using custom AuthSoapClient and passing auth headers
+        self.server = API_M_Service()
+        for method in self.server.methods():
+            setattr(self, method.name, AuthSoapClient(hostname, api_path, method,
+                urlparts.scheme, self.auth_headers))
+
+
+class ApiFacade(REST_API, API_A_LITE, API_M_LITE, API_M): # there is no API_A today
+    """Pull together all Fedora APIs into one place."""
+    def __init__(self, opener):
+        HTTP_API_Base.__init__(self, opener)
+        API_M.__init__(self, opener)